--- conflicted
+++ resolved
@@ -6,11 +6,8 @@
 
 from .colors import color_ramps
 import geojson
-<<<<<<< HEAD
 import json
 import re
-=======
->>>>>>> dc0af950
 from colour import Color
 
 
